--- conflicted
+++ resolved
@@ -1,12 +1,5 @@
 """
-<<<<<<< HEAD
 This is the module that contains the class for arbitrary precision Manifolds. 
-=======
-This is the module that contains the class for arbitrary precision Manifolds. As of
-Aug-23 2020, the only objects that are actually computed to arbitrary precision are
-reps into SL_2(CC) and the arithmetic invariants (e.g. trace fields and quaternion
-algebras).
->>>>>>> f9c94904
 
 Things to consider:
     1. Building some kind of database that can be loaded to avoid repeating expensive
@@ -83,15 +76,9 @@
         exact_field_data = approx_trace_field.find_field(
             prec=prec, degree=degree, optimize=True
         )
-<<<<<<< HEAD
         # This will override previous calculations with same prec and degree.
         # It's unclear if we want this behavior.
         self.trace_field_prec_record[(prec, degree)] = bool(exact_field_data)
-=======
-            # This will override previous calculations with same prec and degree.
-            # It's unclear if we want this behavior.
-            self.trace_field_prec_record[(prec, degree)] = bool(exact_field)
->>>>>>> f9c94904
         if exact_field_data is not None:
             self.trace_field = exact_field_data[0]
             self.trace_field_numerical_root = exact_field_data[1]  # An AAN
@@ -136,7 +123,6 @@
         method compute_trace_field_fixed_prec is probably better and will store the result if
         successful.
 
-<<<<<<< HEAD
         Note that like compute_trace_field_fixed_prec, this method will attempt to
         compute the trace field even it is already known. Use just self.trace_field
         to access previously computed trace fields.
@@ -146,8 +132,6 @@
         there, but if we want generators we maybe have to be more careful (or maybe
         not; see MR p.134).
 
-=======
->>>>>>> f9c94904
         I think perhaps I should put all the code for computing this in another module
         and just import for this one. I do need to decide on an interface for this one
         though.
@@ -163,7 +147,6 @@
                     str(self) + ":",
                     f"Trying with precision={prec} and degree={degree}",
                 )
-<<<<<<< HEAD
             exact_field = ManifoldAP.compute_trace_field_fixed_prec(
                 self, prec=prec, degree=degree
             )
@@ -435,31 +418,4 @@
 
         This function also tries to compute the denominators even if they're already
         known. However, it will use known information about the trace 
-        """
-=======
-                
-                if prec == max_prec and degree == max_degree:
-                    return None
-                if prec + prec_increment <= max_prec:
-                    prec = prec + prec_increment
-                else:
-                    prec = max_prec
-                if degree + degree_increment <= max_degree:
-                    degree = degree + degree_increment
-                else:
-                    degree = max_degree
-            return self.trace_field
-    
-    def compute_quaternion_algebra_fixed_prec(self, prec=default_starting_prec, degree=default_starting_degree):
-        """
-        If the trace field isn't known, whatever precision and degree are passed here
-        are used to try to compute it. If it fails to do so, the entire function fails,
-        and will return None.
-        """
-        if not self.trace_field:
-            self.compute_trace_field_fixed_prec(prec=prec, degree=degree)
-        if not self.trace_field: return None
-        
-        
-        
->>>>>>> f9c94904
+        """